/*!
On Android, we can only share maps between processes by serializing fds over sockets.
Hence, the `ashmem_server` keeps track of existing maps, creates new maps for clients,
and forwards them over unix domain sockets.
*/

use crate::{
    bolts::shmem::{
        unix_shmem::ashmem::{AshmemShMem, AshmemShMemProvider},
        ShMem, ShMemDescription, ShMemId, ShMemProvider,
    },
    Error,
};
use hashbrown::HashMap;
use serde::{Deserialize, Serialize};
use std::{
<<<<<<< HEAD
    cell::Cell,
    io::{ErrorKind, Read, Write},
    sync::{
        atomic::{AtomicBool, AtomicU32},
        Arc, Condvar, Mutex,
    },
=======
    io::{Read, Write},
    sync::{Arc, Condvar, Mutex},
>>>>>>> 7e19e6b8
};

#[cfg(all(feature = "std", unix))]
use nix::poll::{poll, PollFd, PollFlags};

#[cfg(all(feature = "std", unix))]
use std::{
    os::unix::{
        io::{AsRawFd, RawFd},
        net::{UnixListener, UnixStream},
    },
    thread,
};

#[cfg(all(unix, feature = "std"))]
use uds::{UnixListenerExt, UnixSocketAddr, UnixStreamExt};

const ASHMEM_SERVER_NAME: &str = "@ashmem_server";

#[derive(Debug)]
<<<<<<< HEAD
/// The Sharedmem backed by a `ShmemService`
pub enum ServedShMem {
    /// This is the server
    Server(ServedShMemServer),
    /// We're a client
    Client(ServedShMemClient),
}

#[derive(Debug)]
pub struct ServedShMemClient {
=======
pub struct ServedShMemProvider {
>>>>>>> 7e19e6b8
    stream: UnixStream,
    inner: AshmemShMemProvider,
}
<<<<<<< HEAD

impl ServedShMemClient {
    /// Send a request to the server, and wait for a response
    fn send_receive(&mut self, request: AshmemRequest) -> Result<([u8; 20], RawFd), crate::Error> {
=======

#[derive(Clone, Debug)]
pub struct ServedShMem {
    inner: AshmemShMem,
    server_fd: i32,
}

impl ShMem for ServedShMem {
    fn id(&self) -> ShMemId {
        let client_id = self.inner.id();
        ShMemId::from_string(&format!("{}:{}", self.server_fd, client_id.to_string()))
    }

    fn len(&self) -> usize {
        self.inner.len()
    }

    fn map(&self) -> &[u8] {
        self.inner.map()
    }

    fn map_mut(&mut self) -> &mut [u8] {
        self.inner.map_mut()
    }
}

impl ServedShMemProvider {
    /// Send a request to the server, and wait for a response
    #[allow(clippy::similar_names)] // id and fd
    fn send_receive(&mut self, request: AshmemRequest) -> (i32, i32) {
>>>>>>> 7e19e6b8
        let body = postcard::to_allocvec(&request).unwrap();

        let header = (body.len() as u32).to_be_bytes();
        let mut message = header.to_vec();
        message.extend(body);

        self.stream
            .write_all(&message)
            .expect("Failed to send message");

        let mut shm_slice = [0u8; 20];
        let mut fd_buf = [-1; 1];
        self.stream
            .recv_fds(&mut shm_slice, &mut fd_buf)
            .expect("Did not receive a response");
<<<<<<< HEAD
        Ok((shm_slice, fd_buf[0]))
    }
}

#[cfg(unix)]
extern "C" {
    #[cfg(feature = "std")]
    fn snprintf(_: *mut u8, _: usize, _: *const u8, _: ...) -> u32;
}

#[derive(Debug)]
pub struct ServedShMemServer {
    shmem: Option<UnixShMem>,
}

const ASHMEM_SERVER_NAME: &str = "@ashmem_server";

impl ServedShMem {
    /// Create a new ServedShMem. If the server can be reached, a ServedShMem::Client is created
    /// and connected to the server. If not, the ServedShMemServer is spawned.
    pub fn new(name: &str) -> Result<Self, crate::Error> {
        match UnixStream::connect_to_unix_addr(&UnixSocketAddr::new(name).unwrap()) {
            Ok(stream) => Ok(Self::Client(ServedShMemClient {
                stream,
                shmem: None,
                slice: None,
                fd: None,
            })),
            Err(err) => {
                panic!("we shouldn't reaach here {:?}", backtrace::Backtrace::new());
                if err.kind() == ErrorKind::ConnectionRefused {
                    //dbg!("creating server: {:?}", backtrace::Backtrace::new());
                    Ok(Self::Server(ServedShMemServer { shmem: None }))
                } else {
                    Err(Error::Unknown("".to_string()))
                }
            }
        }
    }
}

impl ShMem for ServedShMem {
    fn new_map(map_size: usize) -> Result<Self, crate::Error> {
        match Self::new(ASHMEM_SERVER_NAME).unwrap() {
            ServedShMem::Client(mut client) => {
                match client.send_receive(AshmemRequest::NewMap(map_size)) {
                    Ok((shm_slice, fd)) => {
                        client.slice = Some(shm_slice);
                        client.fd = Some(fd);

                        let mut ourkey: [u8; 20] = [0; 20];
                        unsafe {
                            snprintf(
                                ourkey.as_mut_ptr() as *mut u8,
                                20,
                                b"%d\x00" as *const u8,
                                fd,
                            );
                        }
                        client.shmem = Some(
                            UnixShMem::existing_from_shm_slice(&ourkey, map_size)
                                .expect("Failed to create the UnixShMem"),
                        );
                        Ok(ServedShMem::Client(client))
                    }
                    Err(e) => Err(e),
                }
            }
            ServedShMem::Server(mut server) => {
                server.shmem =
                    Some(UnixShMem::new(map_size).expect("Failed to create the UnixShMem"));
                Ok(ServedShMem::Server(server))
            }
        }
=======

        let server_id = ShMemId::from_slice(&shm_slice);
        let server_id_str = server_id.to_string();
        let server_fd: i32 = server_id_str.parse().unwrap();
        (server_fd, fd_buf[0])
    }
}

impl Default for ServedShMemProvider {
    fn default() -> Self {
        Self::new()
>>>>>>> 7e19e6b8
    }
}

<<<<<<< HEAD
    fn existing_from_shm_slice(
        map_str_bytes: &[u8; 20],
        map_size: usize,
    ) -> Result<Self, crate::Error> {
        match Self::new(ASHMEM_SERVER_NAME).unwrap() {
            ServedShMem::Client(mut client) => {
                let (shm_slice, fd) = client
                    .send_receive(AshmemRequest::ExistingMap(ShMemDescription {
                        size: map_size,
                        str_bytes: *map_str_bytes,
                    }))
                    .expect("Could not allocate from the ashmem server");

                let mut ourkey: [u8; 20] = [0; 20];
                unsafe {
                    snprintf(
                        ourkey.as_mut_ptr() as *mut u8,
                        20,
                        b"%d\x00" as *const u8,
                        fd,
                    );
                }
                client.slice = Some(shm_slice);
                client.fd = Some(fd);
                client.shmem = Some(
                    UnixShMem::existing_from_shm_slice(&ourkey, map_size)
                        .expect("Failed to create the UnixShMem"),
                );
                Ok(ServedShMem::Client(client))
            }
            ServedShMem::Server(mut server) => {
                server.shmem = Some(
                    UnixShMem::existing_from_shm_slice(map_str_bytes, map_size)
                        .expect("Failed to create the UnixShMem"),
                );
                Ok(ServedShMem::Server(server))
            }
        }
=======
impl Clone for ServedShMemProvider {
    fn clone(&self) -> Self {
        Self::new()
>>>>>>> 7e19e6b8
    }
}

<<<<<<< HEAD
    fn shm_slice(&self) -> &[u8; 20] {
        match self {
            ServedShMem::Client(client) => client.slice.as_ref().unwrap(),
            ServedShMem::Server(server) => server.shmem.as_ref().unwrap().shm_slice(),
=======
impl ShMemProvider for ServedShMemProvider {
    type Mem = ServedShMem;

    /// Connect to the server and return a new ServedShMemProvider
    fn new() -> Self {
        Self {
            stream: UnixStream::connect_to_unix_addr(
                &UnixSocketAddr::new(ASHMEM_SERVER_NAME).unwrap(),
            )
            .expect("Unable to open connection to ashmem service"),
            inner: AshmemShMemProvider::new(),
>>>>>>> 7e19e6b8
        }
    }
    fn new_map(&mut self, map_size: usize) -> Result<Self::Mem, crate::Error> {
        let (server_fd, client_fd) = self.send_receive(AshmemRequest::NewMap(map_size));

<<<<<<< HEAD
    fn map(&self) -> &[u8] {
        match self {
            ServedShMem::Client(client) => client.shmem.as_ref().unwrap().map(),
            ServedShMem::Server(server) => server.shmem.as_ref().unwrap().map(),
        }
    }

    fn map_mut(&mut self) -> &mut [u8] {
        match self {
            ServedShMem::Client(client) => client.shmem.as_mut().unwrap().map_mut(),
            ServedShMem::Server(server) => server.shmem.as_mut().unwrap().map_mut(),
        }
=======
        Ok(ServedShMem {
            inner: self
                .inner
                .from_id_and_size(ShMemId::from_string(&format!("{}", client_fd)), map_size)?,
            server_fd,
        })
    }

    fn from_id_and_size(&mut self, id: ShMemId, size: usize) -> Result<Self::Mem, Error> {
        let parts = id.to_string().split(':').collect::<Vec<&str>>();
        let server_id_str = parts.get(0).unwrap();
        let (server_fd, client_fd) = self.send_receive(AshmemRequest::ExistingMap(
            ShMemDescription::from_string_and_size(server_id_str, size),
        ));
        Ok(ServedShMem {
            inner: self
                .inner
                .from_id_and_size(ShMemId::from_string(&format!("{}", client_fd)), size)?,
            server_fd,
        })
>>>>>>> 7e19e6b8
    }
}

/// A request sent to the ShMem server to receive a fd to a shared map
#[derive(Copy, Clone, Debug, Serialize, Deserialize)]
pub enum AshmemRequest {
    /// Register a new map with a given size.
    NewMap(usize),
    /// Another client already has a map with this description mapped.
    ExistingMap(ShMemDescription),
    /// A client tells us it unregisters the previously allocated map
    Deregister(u32),
}

#[derive(Debug)]
struct AshmemClient {
    stream: UnixStream,
}

impl AshmemClient {
    fn new(stream: UnixStream) -> Self {
        Self { stream }
    }
}

#[derive(Debug)]
pub struct AshmemService {
    provider: AshmemShMemProvider,
    maps: Vec<AshmemShMem>,
}

impl AshmemService {
    /// Create a new AshMem service
    #[must_use]
    fn new() -> Self {
        AshmemService {
            provider: AshmemShMemProvider::new(),
            maps: Vec::new(),
        }
    }

    /// Read and handle the client request, send the answer over unix fd.
    fn handle_client(&mut self, client: &mut AshmemClient) -> Result<(), Error> {
        // Always receive one be u32 of size, then the command.
        let mut size_bytes = [0u8; 4];
        client.stream.read_exact(&mut size_bytes)?;
        let size = u32::from_be_bytes(size_bytes);
        let mut bytes = vec![];
        bytes.resize(size as usize, 0u8);
        client
            .stream
            .read_exact(&mut bytes)
            .expect("Failed to read message body");
        let request: AshmemRequest = postcard::from_bytes(&bytes)?;

        // Handle the client request
<<<<<<< HEAD
        let (shmem_slice, fd): ([u8; 20], RawFd) = match request {
            AshmemRequest::NewMap(map_size) => match UnixShMem::new(map_size) {
                Err(e) => ([0; 20], -1),
                Ok(map) => {
                    let res = (*map.shm_slice(), map.shm_id);
                    self.maps.insert(*map.shm_slice(), map);
                    res
                }
            },
            AshmemRequest::ExistingMap(description) => {
                match self.maps.get(&description.str_bytes) {
                    None => ([0; 20], -1),
                    Some(map) => (*map.shm_slice(), map.shm_id),
                }
=======
        let mapping = match request {
            AshmemRequest::NewMap(map_size) => self.provider.new_map(map_size)?,
            AshmemRequest::ExistingMap(description) => {
                self.provider.from_description(description)?
>>>>>>> 7e19e6b8
            }
            AshmemRequest::Deregister(_) => {
                return Ok(());
            }
        };

        let id = mapping.id();
        let server_fd: i32 = id.to_string().parse().unwrap();
        client
            .stream
            .send_fds(&id.to_string().as_bytes(), &[server_fd])?;
        self.maps.push(mapping);
        Ok(())
    }

    /// Create a new AshmemService, then listen and service incoming connections in a new thread.
<<<<<<< HEAD
    pub fn start() -> Result<thread::JoinHandle<()>, Error> {
        let syncpair = Arc::new((Mutex::new(false), Condvar::new()));
        let childsyncpair = Arc::clone(&syncpair);
        let res = thread::spawn(move || {
            Self::new()
                .listen(ASHMEM_SERVER_NAME, childsyncpair)
                .unwrap()
        });
=======
    pub fn start() -> Result<thread::JoinHandle<Result<(), Error>>, Error> {
        #[allow(clippy::mutex_atomic)]
        let syncpair = Arc::new((Mutex::new(false), Condvar::new()));
        let childsyncpair = Arc::clone(&syncpair);
        let join_handle =
            thread::spawn(move || Self::new().listen(ASHMEM_SERVER_NAME, childsyncpair));
>>>>>>> 7e19e6b8

        let (lock, cvar) = &*syncpair;
        let mut started = lock.lock().unwrap();
        while !*started {
            started = cvar.wait(started).unwrap();
        }
<<<<<<< HEAD
        Ok(res)
=======

        Ok(join_handle)
>>>>>>> 7e19e6b8
    }

    /// Listen on a filename (or abstract name) for new connections and serve them. This function
    /// should not return.
    fn listen(
        &mut self,
        filename: &str,
        syncpair: Arc<(Mutex<bool>, Condvar)>,
    ) -> Result<(), Error> {
<<<<<<< HEAD
        let listener = UnixListener::bind_unix_addr(&UnixSocketAddr::new(filename)?)?;
        let mut clients: HashMap<PollFd, (UnixStream, UnixSocketAddr)> = HashMap::new();
=======
        let listener = if let Ok(listener) =
            UnixListener::bind_unix_addr(&UnixSocketAddr::new(filename)?)
        {
            listener
        } else {
            let (lock, cvar) = &*syncpair;
            *lock.lock().unwrap() = true;
            cvar.notify_one();
            return Err(Error::Unknown(
                "The server appears to already be running. We are probably a client".to_string(),
            ));
        };
        let mut clients: HashMap<RawFd, AshmemClient> = HashMap::new();
>>>>>>> 7e19e6b8
        let mut poll_fds: Vec<PollFd> = vec![PollFd::new(
            listener.as_raw_fd(),
            PollFlags::POLLIN | PollFlags::POLLRDNORM | PollFlags::POLLRDBAND,
        )];

        let (lock, cvar) = &*syncpair;
        *lock.lock().unwrap() = true;
        cvar.notify_one();

        loop {
            match poll(&mut poll_fds, -1) {
                Ok(num_fds) if num_fds > 0 => (),
                Ok(_) => continue,
                Err(e) => {
                    println!("Error polling for activity: {:?}", e);
                    continue;
                }
            };
            let copied_poll_fds: Vec<PollFd> = poll_fds.iter().copied().collect();
            for poll_fd in copied_poll_fds {
                let revents = poll_fd.revents().expect("revents should not be None");
<<<<<<< HEAD
                if revents.contains(PollFlags::POLLIN) {
                    if clients.contains_key(&poll_fd) {
                        let (stream, _addr) = clients.get_mut(&poll_fd).unwrap();
                        match self.handle_client(stream) {
                            Ok(()) => (),
                            Err(e) => {
                                dbg!("Ignoring failed read from client", e);
=======
                let raw_polled_fd =
                    unsafe { *((&poll_fd as *const PollFd) as *const libc::pollfd) }.fd;
                if revents.contains(PollFlags::POLLHUP) {
                    poll_fds.remove(poll_fds.iter().position(|item| *item == poll_fd).unwrap());
                    clients.remove(&raw_polled_fd);
                } else if revents.contains(PollFlags::POLLIN) {
                    if clients.contains_key(&raw_polled_fd) {
                        let mut client = clients.get_mut(&raw_polled_fd).unwrap();
                        match self.handle_client(&mut client) {
                            Ok(()) => (),
                            Err(e) => {
                                dbg!("Ignoring failed read from client", e, poll_fd);
>>>>>>> 7e19e6b8
                                continue;
                            }
                        };
                    } else {
<<<<<<< HEAD
                        let (mut stream, addr) = match listener.accept_unix_addr() {
=======
                        let (stream, addr) = match listener.accept_unix_addr() {
>>>>>>> 7e19e6b8
                            Ok(stream_val) => stream_val,
                            Err(e) => {
                                println!("Error accepting client: {:?}", e);
                                continue;
                            }
                        };

                        println!("Recieved connection from {:?}", addr);
                        let pollfd = PollFd::new(
                            stream.as_raw_fd(),
                            PollFlags::POLLIN | PollFlags::POLLRDNORM | PollFlags::POLLRDBAND,
                        );
                        poll_fds.push(pollfd);
<<<<<<< HEAD
                        match self.handle_client(&mut stream) {
=======
                        let mut client = AshmemClient::new(stream);
                        match self.handle_client(&mut client) {
>>>>>>> 7e19e6b8
                            Ok(()) => (),
                            Err(e) => {
                                dbg!("Ignoring failed read from client", e);
                            }
                        };
<<<<<<< HEAD
                        clients.insert(pollfd, (stream, addr));
                    }
                } else if revents.contains(PollFlags::POLLHUP) {
                    poll_fds.remove(poll_fds.iter().position(|item| *item == poll_fd).unwrap());
                    clients.remove(&poll_fd);
                } else {
                    println!("Unknwon revents flags: {:?}", revents);
=======
                        clients.insert(client.stream.as_raw_fd(), client);
                    }
                } else {
                    //println!("Unknown revents flags: {:?}", revents);
>>>>>>> 7e19e6b8
                }
            }
        }
    }
}<|MERGE_RESOLUTION|>--- conflicted
+++ resolved
@@ -14,17 +14,8 @@
 use hashbrown::HashMap;
 use serde::{Deserialize, Serialize};
 use std::{
-<<<<<<< HEAD
-    cell::Cell,
-    io::{ErrorKind, Read, Write},
-    sync::{
-        atomic::{AtomicBool, AtomicU32},
-        Arc, Condvar, Mutex,
-    },
-=======
     io::{Read, Write},
     sync::{Arc, Condvar, Mutex},
->>>>>>> 7e19e6b8
 };
 
 #[cfg(all(feature = "std", unix))]
@@ -45,29 +36,11 @@
 const ASHMEM_SERVER_NAME: &str = "@ashmem_server";
 
 #[derive(Debug)]
-<<<<<<< HEAD
-/// The Sharedmem backed by a `ShmemService`
-pub enum ServedShMem {
-    /// This is the server
-    Server(ServedShMemServer),
-    /// We're a client
-    Client(ServedShMemClient),
-}
-
-#[derive(Debug)]
-pub struct ServedShMemClient {
-=======
+
 pub struct ServedShMemProvider {
->>>>>>> 7e19e6b8
     stream: UnixStream,
     inner: AshmemShMemProvider,
 }
-<<<<<<< HEAD
-
-impl ServedShMemClient {
-    /// Send a request to the server, and wait for a response
-    fn send_receive(&mut self, request: AshmemRequest) -> Result<([u8; 20], RawFd), crate::Error> {
-=======
 
 #[derive(Clone, Debug)]
 pub struct ServedShMem {
@@ -98,7 +71,6 @@
     /// Send a request to the server, and wait for a response
     #[allow(clippy::similar_names)] // id and fd
     fn send_receive(&mut self, request: AshmemRequest) -> (i32, i32) {
->>>>>>> 7e19e6b8
         let body = postcard::to_allocvec(&request).unwrap();
 
         let header = (body.len() as u32).to_be_bytes();
@@ -114,82 +86,6 @@
         self.stream
             .recv_fds(&mut shm_slice, &mut fd_buf)
             .expect("Did not receive a response");
-<<<<<<< HEAD
-        Ok((shm_slice, fd_buf[0]))
-    }
-}
-
-#[cfg(unix)]
-extern "C" {
-    #[cfg(feature = "std")]
-    fn snprintf(_: *mut u8, _: usize, _: *const u8, _: ...) -> u32;
-}
-
-#[derive(Debug)]
-pub struct ServedShMemServer {
-    shmem: Option<UnixShMem>,
-}
-
-const ASHMEM_SERVER_NAME: &str = "@ashmem_server";
-
-impl ServedShMem {
-    /// Create a new ServedShMem. If the server can be reached, a ServedShMem::Client is created
-    /// and connected to the server. If not, the ServedShMemServer is spawned.
-    pub fn new(name: &str) -> Result<Self, crate::Error> {
-        match UnixStream::connect_to_unix_addr(&UnixSocketAddr::new(name).unwrap()) {
-            Ok(stream) => Ok(Self::Client(ServedShMemClient {
-                stream,
-                shmem: None,
-                slice: None,
-                fd: None,
-            })),
-            Err(err) => {
-                panic!("we shouldn't reaach here {:?}", backtrace::Backtrace::new());
-                if err.kind() == ErrorKind::ConnectionRefused {
-                    //dbg!("creating server: {:?}", backtrace::Backtrace::new());
-                    Ok(Self::Server(ServedShMemServer { shmem: None }))
-                } else {
-                    Err(Error::Unknown("".to_string()))
-                }
-            }
-        }
-    }
-}
-
-impl ShMem for ServedShMem {
-    fn new_map(map_size: usize) -> Result<Self, crate::Error> {
-        match Self::new(ASHMEM_SERVER_NAME).unwrap() {
-            ServedShMem::Client(mut client) => {
-                match client.send_receive(AshmemRequest::NewMap(map_size)) {
-                    Ok((shm_slice, fd)) => {
-                        client.slice = Some(shm_slice);
-                        client.fd = Some(fd);
-
-                        let mut ourkey: [u8; 20] = [0; 20];
-                        unsafe {
-                            snprintf(
-                                ourkey.as_mut_ptr() as *mut u8,
-                                20,
-                                b"%d\x00" as *const u8,
-                                fd,
-                            );
-                        }
-                        client.shmem = Some(
-                            UnixShMem::existing_from_shm_slice(&ourkey, map_size)
-                                .expect("Failed to create the UnixShMem"),
-                        );
-                        Ok(ServedShMem::Client(client))
-                    }
-                    Err(e) => Err(e),
-                }
-            }
-            ServedShMem::Server(mut server) => {
-                server.shmem =
-                    Some(UnixShMem::new(map_size).expect("Failed to create the UnixShMem"));
-                Ok(ServedShMem::Server(server))
-            }
-        }
-=======
 
         let server_id = ShMemId::from_slice(&shm_slice);
         let server_id_str = server_id.to_string();
@@ -201,63 +97,15 @@
 impl Default for ServedShMemProvider {
     fn default() -> Self {
         Self::new()
->>>>>>> 7e19e6b8
-    }
-}
-
-<<<<<<< HEAD
-    fn existing_from_shm_slice(
-        map_str_bytes: &[u8; 20],
-        map_size: usize,
-    ) -> Result<Self, crate::Error> {
-        match Self::new(ASHMEM_SERVER_NAME).unwrap() {
-            ServedShMem::Client(mut client) => {
-                let (shm_slice, fd) = client
-                    .send_receive(AshmemRequest::ExistingMap(ShMemDescription {
-                        size: map_size,
-                        str_bytes: *map_str_bytes,
-                    }))
-                    .expect("Could not allocate from the ashmem server");
-
-                let mut ourkey: [u8; 20] = [0; 20];
-                unsafe {
-                    snprintf(
-                        ourkey.as_mut_ptr() as *mut u8,
-                        20,
-                        b"%d\x00" as *const u8,
-                        fd,
-                    );
-                }
-                client.slice = Some(shm_slice);
-                client.fd = Some(fd);
-                client.shmem = Some(
-                    UnixShMem::existing_from_shm_slice(&ourkey, map_size)
-                        .expect("Failed to create the UnixShMem"),
-                );
-                Ok(ServedShMem::Client(client))
-            }
-            ServedShMem::Server(mut server) => {
-                server.shmem = Some(
-                    UnixShMem::existing_from_shm_slice(map_str_bytes, map_size)
-                        .expect("Failed to create the UnixShMem"),
-                );
-                Ok(ServedShMem::Server(server))
-            }
-        }
-=======
+    }
+}
+
 impl Clone for ServedShMemProvider {
     fn clone(&self) -> Self {
         Self::new()
->>>>>>> 7e19e6b8
-    }
-}
-
-<<<<<<< HEAD
-    fn shm_slice(&self) -> &[u8; 20] {
-        match self {
-            ServedShMem::Client(client) => client.slice.as_ref().unwrap(),
-            ServedShMem::Server(server) => server.shmem.as_ref().unwrap().shm_slice(),
-=======
+    }
+}
+
 impl ShMemProvider for ServedShMemProvider {
     type Mem = ServedShMem;
 
@@ -269,26 +117,11 @@
             )
             .expect("Unable to open connection to ashmem service"),
             inner: AshmemShMemProvider::new(),
->>>>>>> 7e19e6b8
         }
     }
     fn new_map(&mut self, map_size: usize) -> Result<Self::Mem, crate::Error> {
         let (server_fd, client_fd) = self.send_receive(AshmemRequest::NewMap(map_size));
 
-<<<<<<< HEAD
-    fn map(&self) -> &[u8] {
-        match self {
-            ServedShMem::Client(client) => client.shmem.as_ref().unwrap().map(),
-            ServedShMem::Server(server) => server.shmem.as_ref().unwrap().map(),
-        }
-    }
-
-    fn map_mut(&mut self) -> &mut [u8] {
-        match self {
-            ServedShMem::Client(client) => client.shmem.as_mut().unwrap().map_mut(),
-            ServedShMem::Server(server) => server.shmem.as_mut().unwrap().map_mut(),
-        }
-=======
         Ok(ServedShMem {
             inner: self
                 .inner
@@ -309,7 +142,6 @@
                 .from_id_and_size(ShMemId::from_string(&format!("{}", client_fd)), size)?,
             server_fd,
         })
->>>>>>> 7e19e6b8
     }
 }
 
@@ -366,27 +198,11 @@
         let request: AshmemRequest = postcard::from_bytes(&bytes)?;
 
         // Handle the client request
-<<<<<<< HEAD
-        let (shmem_slice, fd): ([u8; 20], RawFd) = match request {
-            AshmemRequest::NewMap(map_size) => match UnixShMem::new(map_size) {
-                Err(e) => ([0; 20], -1),
-                Ok(map) => {
-                    let res = (*map.shm_slice(), map.shm_id);
-                    self.maps.insert(*map.shm_slice(), map);
-                    res
-                }
-            },
-            AshmemRequest::ExistingMap(description) => {
-                match self.maps.get(&description.str_bytes) {
-                    None => ([0; 20], -1),
-                    Some(map) => (*map.shm_slice(), map.shm_id),
-                }
-=======
+
         let mapping = match request {
             AshmemRequest::NewMap(map_size) => self.provider.new_map(map_size)?,
             AshmemRequest::ExistingMap(description) => {
                 self.provider.from_description(description)?
->>>>>>> 7e19e6b8
             }
             AshmemRequest::Deregister(_) => {
                 return Ok(());
@@ -403,35 +219,21 @@
     }
 
     /// Create a new AshmemService, then listen and service incoming connections in a new thread.
-<<<<<<< HEAD
-    pub fn start() -> Result<thread::JoinHandle<()>, Error> {
-        let syncpair = Arc::new((Mutex::new(false), Condvar::new()));
-        let childsyncpair = Arc::clone(&syncpair);
-        let res = thread::spawn(move || {
-            Self::new()
-                .listen(ASHMEM_SERVER_NAME, childsyncpair)
-                .unwrap()
-        });
-=======
+
     pub fn start() -> Result<thread::JoinHandle<Result<(), Error>>, Error> {
         #[allow(clippy::mutex_atomic)]
         let syncpair = Arc::new((Mutex::new(false), Condvar::new()));
         let childsyncpair = Arc::clone(&syncpair);
         let join_handle =
             thread::spawn(move || Self::new().listen(ASHMEM_SERVER_NAME, childsyncpair));
->>>>>>> 7e19e6b8
 
         let (lock, cvar) = &*syncpair;
         let mut started = lock.lock().unwrap();
         while !*started {
             started = cvar.wait(started).unwrap();
         }
-<<<<<<< HEAD
-        Ok(res)
-=======
 
         Ok(join_handle)
->>>>>>> 7e19e6b8
     }
 
     /// Listen on a filename (or abstract name) for new connections and serve them. This function
@@ -441,10 +243,6 @@
         filename: &str,
         syncpair: Arc<(Mutex<bool>, Condvar)>,
     ) -> Result<(), Error> {
-<<<<<<< HEAD
-        let listener = UnixListener::bind_unix_addr(&UnixSocketAddr::new(filename)?)?;
-        let mut clients: HashMap<PollFd, (UnixStream, UnixSocketAddr)> = HashMap::new();
-=======
         let listener = if let Ok(listener) =
             UnixListener::bind_unix_addr(&UnixSocketAddr::new(filename)?)
         {
@@ -458,7 +256,6 @@
             ));
         };
         let mut clients: HashMap<RawFd, AshmemClient> = HashMap::new();
->>>>>>> 7e19e6b8
         let mut poll_fds: Vec<PollFd> = vec![PollFd::new(
             listener.as_raw_fd(),
             PollFlags::POLLIN | PollFlags::POLLRDNORM | PollFlags::POLLRDBAND,
@@ -480,15 +277,7 @@
             let copied_poll_fds: Vec<PollFd> = poll_fds.iter().copied().collect();
             for poll_fd in copied_poll_fds {
                 let revents = poll_fd.revents().expect("revents should not be None");
-<<<<<<< HEAD
-                if revents.contains(PollFlags::POLLIN) {
-                    if clients.contains_key(&poll_fd) {
-                        let (stream, _addr) = clients.get_mut(&poll_fd).unwrap();
-                        match self.handle_client(stream) {
-                            Ok(()) => (),
-                            Err(e) => {
-                                dbg!("Ignoring failed read from client", e);
-=======
+
                 let raw_polled_fd =
                     unsafe { *((&poll_fd as *const PollFd) as *const libc::pollfd) }.fd;
                 if revents.contains(PollFlags::POLLHUP) {
@@ -501,16 +290,11 @@
                             Ok(()) => (),
                             Err(e) => {
                                 dbg!("Ignoring failed read from client", e, poll_fd);
->>>>>>> 7e19e6b8
                                 continue;
                             }
                         };
                     } else {
-<<<<<<< HEAD
-                        let (mut stream, addr) = match listener.accept_unix_addr() {
-=======
                         let (stream, addr) = match listener.accept_unix_addr() {
->>>>>>> 7e19e6b8
                             Ok(stream_val) => stream_val,
                             Err(e) => {
                                 println!("Error accepting client: {:?}", e);
@@ -524,31 +308,18 @@
                             PollFlags::POLLIN | PollFlags::POLLRDNORM | PollFlags::POLLRDBAND,
                         );
                         poll_fds.push(pollfd);
-<<<<<<< HEAD
-                        match self.handle_client(&mut stream) {
-=======
                         let mut client = AshmemClient::new(stream);
                         match self.handle_client(&mut client) {
->>>>>>> 7e19e6b8
                             Ok(()) => (),
                             Err(e) => {
                                 dbg!("Ignoring failed read from client", e);
                             }
                         };
-<<<<<<< HEAD
-                        clients.insert(pollfd, (stream, addr));
-                    }
-                } else if revents.contains(PollFlags::POLLHUP) {
-                    poll_fds.remove(poll_fds.iter().position(|item| *item == poll_fd).unwrap());
-                    clients.remove(&poll_fd);
-                } else {
-                    println!("Unknwon revents flags: {:?}", revents);
-=======
+
                         clients.insert(client.stream.as_raw_fd(), client);
                     }
                 } else {
                     //println!("Unknown revents flags: {:?}", revents);
->>>>>>> 7e19e6b8
                 }
             }
         }
