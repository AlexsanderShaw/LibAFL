--- conflicted
+++ resolved
@@ -539,13 +539,9 @@
     shmem_provider: SP,
     //mgr: &mut LlmpEventManager<I, S, SH, ST>,
     stats: ST,
-<<<<<<< HEAD
-    _broker_port: u16,
-) -> Result<(Option<S>, LlmpRestartingEventManager<I, S, SH, ST>), Error>
-=======
+
     broker_port: u16,
 ) -> Result<(Option<S>, LlmpRestartingEventManager<I, S, SP, ST>), Error>
->>>>>>> 7e19e6b8
 where
     I: Input,
     S: DeserializeOwned + IfInteresting<I>,
@@ -554,21 +550,8 @@
 {
     let shmem_provider = Rc::new(RefCell::new(shmem_provider));
 
-<<<<<<< HEAD
-    // We start ourself as child process to actually fuzz
-    let (sender, mut receiver) = if std::env::var(_ENV_FUZZER_SENDER).is_err() {
-        //#[cfg(target_os = "android")]
-        //{
-        //mgr = LlmpEventManager::<I, S, SH, ST>::new_on_domain_socket(stats, "\x00llmp_socket")?;
-        //};
-        //#[cfg(not(target_os = "android"))]
-        {
-            mgr = LlmpEventManager::<I, S, SH, ST>::new_on_port(stats, _broker_port)?
-        };
-=======
     let mut mgr =
         LlmpEventManager::<I, S, SP, ST>::new_on_port(&shmem_provider, stats, broker_port)?;
->>>>>>> 7e19e6b8
 
     // We start ourself as child process to actually fuzz
     let (sender, mut receiver, shmem_provider) = if std::env::var(_ENV_FUZZER_SENDER).is_err() {
