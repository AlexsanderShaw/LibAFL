use ahash::AHasher;
use std::hash::Hasher;

use libafl::inputs::{HasTargetBytes, Input};

use libafl_targets::drcov::{DrCovBasicBlock, DrCovWriter};

#[cfg(target_arch = "aarch64")]
use capstone::{
    arch::{
        self,
        arm64::{Arm64Extender, Arm64OperandType, Arm64Shift},
        ArchOperand::Arm64Operand,
        BuildsCapstone,
    },
    Capstone, Insn,
};

#[cfg(all(target_arch = "x86_64", unix))]
use capstone::{
    arch::{self, x86::X86OperandType, ArchOperand::X86Operand, BuildsCapstone},
    Capstone, Insn, RegId,
};

#[cfg(target_arch = "aarch64")]
use num_traits::cast::FromPrimitive;

#[cfg(target_arch = "x86_64")]
use frida_gum::instruction_writer::X86Register;
#[cfg(target_arch = "aarch64")]
use frida_gum::instruction_writer::{Aarch64Register, IndexMode};
use frida_gum::{
    instruction_writer::InstructionWriter,
    stalker::{StalkerOutput, Transformer},
    ModuleDetails, ModuleMap,
};

#[cfg(unix)]
use frida_gum::CpuContext;

use frida_gum::{Gum, Module, PageProtection};

use rangemap::RangeMap;

#[cfg(unix)]
use nix::sys::mman::{mmap, MapFlags, ProtFlags};

#[cfg(unix)]
use crate::{asan_rt::AsanRuntime, FridaOptions};

#[cfg(windows)]
use crate::FridaOptions;

#[cfg(feature = "cmplog")]
use crate::cmplog_rt::CmpLogRuntime;

#[cfg(all(feature = "cmplog", target_arch = "aarch64"))]
enum CmplogOperandType {
    Regid(capstone::RegId),
    Imm(u64),
    Cimm(u64),
    Mem(capstone::RegId, capstone::RegId, i32, u32),
}

enum SpecialCmpLogCase {
    Tbz,
    Tbnz,
}

<<<<<<< HEAD
=======
#[cfg(any(target_os = "macos", target_os = "ios"))]
>>>>>>> 5ae9d8c8
const ANONYMOUS_FLAG: MapFlags = MapFlags::MAP_ANON;
#[cfg(not(any(target_vendor = "apple", target_os = "windows")))]
const ANONYMOUS_FLAG: MapFlags = MapFlags::MAP_ANONYMOUS;

/// An helper that feeds [`FridaInProcessExecutor`] with user-supplied instrumentation
pub trait FridaHelper<'a> {
    /// Access to the stalker `Transformer`
    fn transformer(&self) -> &Transformer<'a>;

    /// Register a new thread with this `FridaHelper`
    #[cfg(unix)]
    fn register_thread(&mut self);

    /// Called prior to execution of an input
    fn pre_exec<I: Input + HasTargetBytes>(&mut self, input: &I);

    /// Called after execution of an input
    fn post_exec<I: Input + HasTargetBytes>(&mut self, input: &I);

    /// Returns `true` if stalker is enabled
    fn stalker_enabled(&self) -> bool;

    /// pointer to the frida coverage map
    fn map_ptr(&mut self) -> *mut u8;

    fn ranges(&self) -> &RangeMap<usize, (u16, String)>;
}

/// (Default) map size for frida coverage reporting
pub const MAP_SIZE: usize = 64 * 1024;

/// An helper that feeds [`FridaInProcessExecutor`] with edge-coverage instrumentation
pub struct FridaInstrumentationHelper<'a> {
    map: [u8; MAP_SIZE],
    previous_pc: [u64; 1],
    current_log_impl: u64,
    #[cfg(unix)]
    current_report_impl: u64,
    /// Transformer that has to be passed to FridaInProcessExecutor
    transformer: Option<Transformer<'a>>,
    #[cfg(unix)]
    capstone: Capstone,
    #[cfg(unix)]
    asan_runtime: AsanRuntime,
    #[cfg(feature = "cmplog")]
    cmplog_runtime: CmpLogRuntime,
    ranges: RangeMap<usize, (u16, String)>,
    module_map: ModuleMap,
    options: &'a FridaOptions,
    drcov_basic_blocks: Vec<DrCovBasicBlock>,
}

impl<'a> FridaHelper<'a> for FridaInstrumentationHelper<'a> {
    fn transformer(&self) -> &Transformer<'a> {
        self.transformer.as_ref().unwrap()
    }

    /// Register the current thread with the [`FridaInstrumentationHelper`]
    #[cfg(unix)]
    fn register_thread(&mut self) {
        self.asan_runtime.register_thread();
    }

    #[cfg(not(unix))]
    fn pre_exec<I: Input + HasTargetBytes>(&mut self, _input: &I) {}

    #[cfg(unix)]
    fn pre_exec<I: Input + HasTargetBytes>(&mut self, input: &I) {
        let target_bytes = input.target_bytes();
        let slice = target_bytes.as_slice();
        //println!("target_bytes: {:#x}: {:02x?}", slice.as_ptr() as usize, slice);
        if self.options.asan_enabled() {
            self.asan_runtime
                .unpoison(slice.as_ptr() as usize, slice.len());
        }
    }

    fn post_exec<I: Input + HasTargetBytes>(&mut self, input: &I) {
        if self.options.drcov_enabled() {
            let mut hasher = AHasher::new_with_keys(0, 0);
            hasher.write(input.target_bytes().as_slice());

            let filename = format!("./coverage/{:016x}.drcov", hasher.finish(),);
            DrCovWriter::new(&filename, &self.ranges, &mut self.drcov_basic_blocks).write();
        }

        #[cfg(unix)]
        if self.options.asan_enabled() {
            if self.options.asan_detect_leaks() {
                self.asan_runtime.check_for_leaks();
            }

            let target_bytes = input.target_bytes();
            let slice = target_bytes.as_slice();
            self.asan_runtime
                .poison(slice.as_ptr() as usize, slice.len());
            self.asan_runtime.reset_allocations();
        }
    }

    fn stalker_enabled(&self) -> bool {
        self.options.stalker_enabled()
    }

    fn map_ptr(&mut self) -> *mut u8 {
        self.map.as_mut_ptr()
    }

    fn ranges(&self) -> &RangeMap<usize, (u16, String)> {
        &self.ranges
    }
}

/// Helper function to get the size of a module's CODE section from frida
#[must_use]
pub fn get_module_size(module_name: &str) -> usize {
    let mut code_size = 0;
    let code_size_ref = &mut code_size;
    Module::enumerate_ranges(module_name, PageProtection::ReadExecute, move |details| {
        *code_size_ref = details.memory_range().size() as usize;
        true
    });

    code_size
}

/// A minimal `maybe_log` implementation. We insert this into the transformed instruction stream
/// every time we need a copy that is within a direct branch of the start of the transformed basic
/// block.
#[cfg(target_arch = "x86_64")]
const MAYBE_LOG_CODE: [u8; 47] = [
    0x9c, /* pushfq */
    0x50, /* push rax */
    0x51, /* push rcx */
    0x52, /* push rdx */
    0x48, 0x8d, 0x05, 0x24, 0x00, 0x00, 0x00, /* lea rax, sym._afl_area_ptr_ptr */
    0x48, 0x8b, 0x00, /* mov rax, qword [rax] */
    0x48, 0x8d, 0x0d, 0x22, 0x00, 0x00, 0x00, /* lea rcx, sym.previous_pc     */
    0x48, 0x8b, 0x11, /* mov rdx, qword [rcx] */
    0x48, 0x8b, 0x12, /* mov rdx, qword [rdx] */
    0x48, 0x31, 0xfa, /* xor rdx, rdi */
    0xfe, 0x04, 0x10, /* inc byte [rax + rdx] */
    0x48, 0xd1, 0xef, /* shr rdi, 1 */
    0x48, 0x8b, 0x01, /* mov rax, qword [rcx] */
    0x48, 0x89, 0x38, /* mov qword [rax], rdi */
    0x5a, /* pop rdx */
    0x59, /* pop rcx */
    0x58, /* pop rax */
    0x9d, /* popfq */
    0xc3, /* ret */

          /* Read-only data goes here: */
          /* uint8_t* afl_area_ptr */
          /* uint64_t* afl_prev_loc_ptr */
];

#[cfg(target_arch = "aarch64")]
const MAYBE_LOG_CODE: [u8; 60] = [
    // __afl_area_ptr[current_pc ^ previous_pc]++;
    // previous_pc = current_pc >> 1;
    0xE1, 0x0B, 0xBF, 0xA9, // stp x1, x2, [sp, -0x10]!
    0xE3, 0x13, 0xBF, 0xA9, // stp x3, x4, [sp, -0x10]!
    // x0 = current_pc
    0xa1, 0x01, 0x00, 0x58, // ldr x1, #0x30, =__afl_area_ptr
    0x82, 0x01, 0x00, 0x58, // ldr x2, #0x38, =&previous_pc
    0x44, 0x00, 0x40, 0xf9, // ldr x4, [x2] (=previous_pc)
    // __afl_area_ptr[current_pc ^ previous_pc]++;
    0x84, 0x00, 0x00, 0xca, // eor x4, x4, x0
    0x84, 0x3c, 0x40, 0x92, // and x4, x4, 0xffff (=MAP_SIZE - 1)
    //0x20, 0x13, 0x20, 0xd4,
    0x23, 0x68, 0x64, 0xf8, // ldr x3, [x1, x4]
    0x63, 0x04, 0x00, 0x91, // add x3, x3, #1
    0x23, 0x68, 0x24, 0xf8, // str x3, [x1, x4]
    // previous_pc = current_pc >> 1;
    0xe0, 0x07, 0x40, 0x8b, // add x0, xzr, x0, LSR #1
    0x40, 0x00, 0x00, 0xf9, // str x0, [x2]
    0xE3, 0x13, 0xc1, 0xA8, // ldp x3, x4, [sp], #0x10
    0xE1, 0x0B, 0xc1, 0xA8, // ldp x1, x2, [sp], #0x10
    0xC0, 0x03, 0x5F, 0xD6, // ret

          // &afl_area_ptr
          // &afl_prev_loc_ptr
];

#[cfg(target_arch = "aarch64")]
fn pc(context: &CpuContext) -> usize {
    context.pc() as usize
}

#[cfg(all(target_arch = "x86_64", unix))]
fn pc(context: &CpuContext) -> usize {
    context.rip() as usize
}

/// The implementation of the [`FridaInstrumentationHelper`]
impl<'a> FridaInstrumentationHelper<'a> {
    /// Constructor function to create a new [`FridaInstrumentationHelper`], given a `module_name`.
    #[allow(clippy::too_many_lines)]
    #[must_use]
    pub fn new(
        gum: &'a Gum,
        options: &'a FridaOptions,
        _harness_module_name: &str,
        modules_to_instrument: &'a [&str],
    ) -> Self {
        // workaround frida's frida-gum-allocate-near bug:
        #[cfg(unix)]
        unsafe {
            for _ in 0..512 {
                mmap(
                    std::ptr::null_mut(),
                    128 * 1024,
                    ProtFlags::PROT_NONE,
                    ANONYMOUS_FLAG | MapFlags::MAP_PRIVATE | MapFlags::MAP_NORESERVE,
                    -1,
                    0,
                )
                .expect("Failed to map dummy regions for frida workaround");
                mmap(
                    std::ptr::null_mut(),
                    4 * 1024 * 1024,
                    ProtFlags::PROT_NONE,
                    ANONYMOUS_FLAG | MapFlags::MAP_PRIVATE | MapFlags::MAP_NORESERVE,
                    -1,
                    0,
                )
                .expect("Failed to map dummy regions for frida workaround");
            }
        }

        let mut helper = Self {
            map: [0u8; MAP_SIZE],
            previous_pc: [0u64; 1],
            current_log_impl: 0,
            #[cfg(unix)]
            current_report_impl: 0,
            transformer: None,
            #[cfg(target_arch = "aarch64")]
            capstone: Capstone::new()
                .arm64()
                .mode(arch::arm64::ArchMode::Arm)
                .detail(true)
                .build()
                .expect("Failed to create Capstone object"),
            #[cfg(all(target_arch = "x86_64", unix))]
            capstone: Capstone::new()
                .x86()
                .mode(arch::x86::ArchMode::Mode64)
                .detail(true)
                .build()
                .expect("Failed to create Capstone object"),
            #[cfg(not(windows))]
            asan_runtime: AsanRuntime::new(options.clone()),
            #[cfg(feature = "cmplog")]
            cmplog_runtime: CmpLogRuntime::new(),
            ranges: RangeMap::new(),
            module_map: ModuleMap::new_from_names(modules_to_instrument),
            options,
            drcov_basic_blocks: vec![],
        };

        if helper.options().stalker_enabled() {
            for (i, module) in helper.module_map.values().iter().enumerate() {
                let range = module.range();
                let start = range.base_address().0 as usize;
                // println!("start: {:x}", start);
                helper
                    .ranges
                    .insert(start..(start + range.size()), (i as u16, module.path()));
            }
            if let Some(suppressed_specifiers) = helper.options().dont_instrument_locations() {
                for (module_name, offset) in suppressed_specifiers {
                    let module_details = ModuleDetails::with_name(module_name).unwrap();
                    let lib_start = module_details.range().base_address().0 as usize;
                    // println!("removing address: {:#x}", lib_start + offset);
                    helper
                        .ranges
                        .remove((lib_start + offset)..(lib_start + offset + 4));
                }
            }

            if helper.options().drcov_enabled() {
                std::fs::create_dir_all("./coverage")
                    .expect("failed to create directory for coverage files");
            }

            let transformer = Transformer::from_callback(gum, |basic_block, output| {
                let mut first = true;
                for instruction in basic_block {
                    let instr = instruction.instr();
                    let address = instr.address();
                    // println!("block @ {:x} transformed to {:x}", address, output.writer().pc());
                    /*
                    println!(
                        "address: {:x} contains: {:?}",
                        address,
                        helper.ranges.contains_key(&(address as usize))
                    );
                    */
                    // println!("Ranges: {:#?}", helper.ranges);
                    if helper.ranges.contains_key(&(address as usize)) {
                        if first {
                            first = false;
                            // println!("block @ {:x} transformed to {:x}", address, output.writer().pc());
                            if helper.options().coverage_enabled() {
                                helper.emit_coverage_mapping(address, &output);
                            }
                            #[cfg(unix)]
                            if helper.options().drcov_enabled() {
                                instruction.put_callout(|context| {
                                    let real_address =
                                        helper.asan_runtime.real_address_for_stalked(pc(&context));
                                    //let (range, (id, name)) = helper.ranges.get_key_value(&real_address).unwrap();
                                    //println!("{}:0x{:016x}", name, real_address - range.start);
                                    helper
                                        .drcov_basic_blocks
                                        .push(DrCovBasicBlock::new(real_address, real_address + 4));
                                });
                            }
                        }

                        if helper.options().asan_enabled() {
                            #[cfg(all(target_arch = "x86_64", unix))]
                            if let Ok((segment, width, basereg, indexreg, scale, disp)) =
                                helper.asan_is_interesting_instruction(address, instr)
                            {
                                helper.emit_shadow_check(
                                    address, &output, segment, width, basereg, indexreg, scale,
                                    disp,
                                );
                            }
                            #[cfg(target_arch = "aarch64")]
                            if let Ok((basereg, indexreg, displacement, width, shift, extender)) =
                                helper.asan_is_interesting_instruction(address, instr)
                            {
                                helper.emit_shadow_check(
                                    address,
                                    &output,
                                    basereg,
                                    indexreg,
                                    displacement,
                                    width,
                                    shift,
                                    extender,
                                );
                            }
                        }
                        if helper.options().cmplog_enabled() {
                            #[cfg(not(target_arch = "aarch64"))]
                            todo!("Implement cmplog for non-aarch64 targets");
                            #[cfg(all(feature = "cmplog", target_arch = "aarch64"))]
                            // check if this instruction is a compare instruction and if so save the registers values
                            if let Ok((op1, op2, special_case)) =
                                helper.cmplog_is_interesting_instruction(address, instr)
                            {
                                //emit code that saves the relevant data in runtime(passes it to x0, x1)
                                helper.emit_comparison_handling(
                                    address,
                                    &output,
                                    op1,
                                    op2,
                                    special_case,
                                );
                            }
                        }

                        #[cfg(unix)]
                        if helper.options().asan_enabled() || helper.options().drcov_enabled() {
                            helper.asan_runtime.add_stalked_address(
                                output.writer().pc() as usize - 4,
                                address as usize,
                            );
                        }
                    }
                    instruction.keep();
                }
            });
            helper.transformer = Some(transformer);

            #[cfg(unix)]
            if helper.options().asan_enabled() || helper.options().drcov_enabled() {
                helper.asan_runtime.init(gum, modules_to_instrument);
            }
            #[cfg(feature = "cmplog")]
            if helper.options.cmplog_enabled() {
                helper.cmplog_runtime.init();
            }
        }
        helper
    }

    #[inline]
    fn options(&self) -> &FridaOptions {
        self.options
    }
    #[cfg(target_arch = "aarch64")]
    #[inline]
    fn writer_register(&self, reg: capstone::RegId) -> Aarch64Register {
        let regint: u16 = reg.0;
        Aarch64Register::from_u32(regint as u32).unwrap()
    }

    // frida registers: https://docs.rs/frida-gum/0.4.0/frida_gum/instruction_writer/enum.X86Register.html
    // capstone registers: https://docs.rs/capstone-sys/0.14.0/capstone_sys/x86_reg/index.html
    #[cfg(all(target_arch = "x86_64", unix))]
    #[must_use]
    #[inline]
    #[allow(clippy::unused_self)]
    pub fn writer_register(&self, reg: RegId) -> X86Register {
        let regint: u16 = reg.0;
        match regint {
            19 => X86Register::Eax,
            22 => X86Register::Ecx,
            24 => X86Register::Edx,
            21 => X86Register::Ebx,
            30 => X86Register::Esp,
            20 => X86Register::Ebp,
            29 => X86Register::Esi,
            23 => X86Register::Edi,
            226 => X86Register::R8d,
            227 => X86Register::R9d,
            228 => X86Register::R10d,
            229 => X86Register::R11d,
            230 => X86Register::R12d,
            231 => X86Register::R13d,
            232 => X86Register::R14d,
            233 => X86Register::R15d,
            26 => X86Register::Eip,
            35 => X86Register::Rax,
            38 => X86Register::Rcx,
            40 => X86Register::Rdx,
            37 => X86Register::Rbx,
            44 => X86Register::Rsp,
            36 => X86Register::Rbp,
            43 => X86Register::Rsi,
            39 => X86Register::Rdi,
            106 => X86Register::R8,
            107 => X86Register::R9,
            108 => X86Register::R10,
            109 => X86Register::R11,
            110 => X86Register::R12,
            111 => X86Register::R13,
            112 => X86Register::R14,
            113 => X86Register::R15,
            41 => X86Register::Rip,
            _ => X86Register::None, // Ignore Xax..Xip
        }
    }

    #[cfg(all(feature = "cmplog", target_arch = "aarch64"))]
    #[inline]
    /// Emit the instrumentation code which is responsible for opernads value extraction and cmplog map population
    fn emit_comparison_handling(
        &self,
        _address: u64,
        output: &StalkerOutput,
        op1: CmplogOperandType,
        op2: CmplogOperandType,
        special_case: Option<SpecialCmpLogCase>,
    ) {
        let writer = output.writer();

        // Preserve x0, x1:
        writer.put_stp_reg_reg_reg_offset(
            Aarch64Register::X0,
            Aarch64Register::X1,
            Aarch64Register::Sp,
            -(16 + frida_gum_sys::GUM_RED_ZONE_SIZE as i32) as i64,
            IndexMode::PreAdjust,
        );

        // make sure operand1 value is saved into x0
        match op1 {
            CmplogOperandType::Imm(value) | CmplogOperandType::Cimm(value) => {
                writer.put_ldr_reg_u64(Aarch64Register::X0, value);
            }
            CmplogOperandType::Regid(reg) => {
                let reg = self.writer_register(reg);
                match reg {
                    Aarch64Register::X0 | Aarch64Register::W0 => {}
                    Aarch64Register::X1 | Aarch64Register::W1 => {
                        writer.put_mov_reg_reg(Aarch64Register::X0, Aarch64Register::X1);
                    }
                    _ => {
                        if !writer.put_mov_reg_reg(Aarch64Register::X0, reg) {
                            writer.put_mov_reg_reg(Aarch64Register::W0, reg);
                        }
                    }
                }
            }
            CmplogOperandType::Mem(basereg, indexreg, displacement, _width) => {
                let basereg = self.writer_register(basereg);
                let indexreg = if indexreg.0 != 0 {
                    Some(self.writer_register(indexreg))
                } else {
                    None
                };

                // calculate base+index+displacment into x0
                let displacement = displacement
                    + if basereg == Aarch64Register::Sp {
                        16 + frida_gum_sys::GUM_RED_ZONE_SIZE as i32
                    } else {
                        0
                    };

                if indexreg.is_some() {
                    if let Some(indexreg) = indexreg {
                        writer.put_add_reg_reg_reg(Aarch64Register::X0, basereg, indexreg);
                    }
                } else {
                    match basereg {
                        Aarch64Register::X0 | Aarch64Register::W0 => {}
                        Aarch64Register::X1 | Aarch64Register::W1 => {
                            writer.put_mov_reg_reg(Aarch64Register::X0, Aarch64Register::X1);
                        }
                        _ => {
                            if !writer.put_mov_reg_reg(Aarch64Register::X0, basereg) {
                                writer.put_mov_reg_reg(Aarch64Register::W0, basereg);
                            }
                        }
                    }
                }

                //add displacement
                writer.put_add_reg_reg_imm(
                    Aarch64Register::X0,
                    Aarch64Register::X0,
                    displacement as u64,
                );

                //deref into x0 to get the real value
                writer.put_ldr_reg_reg_offset(Aarch64Register::X0, Aarch64Register::X0, 0u64);
            }
        }

        // make sure operand2 value is saved into x1
        match op2 {
            CmplogOperandType::Imm(value) | CmplogOperandType::Cimm(value) => {
                writer.put_ldr_reg_u64(Aarch64Register::X1, value);
                match special_case {
                    Some(inst) => match inst {
                        SpecialCmpLogCase::Tbz => {
                            writer.put_bytes(&self.cmplog_runtime.ops_handle_tbz_masking());
                        }
                        SpecialCmpLogCase::Tbnz => {
                            writer.put_bytes(&self.cmplog_runtime.ops_handle_tbnz_masking());
                        }
                    },
                    None => (),
                }
            }
            CmplogOperandType::Regid(reg) => {
                let reg = self.writer_register(reg);
                match reg {
                    Aarch64Register::X1 | Aarch64Register::W1 => {}
                    Aarch64Register::X0 | Aarch64Register::W0 => {
                        writer.put_ldr_reg_reg_offset(
                            Aarch64Register::X1,
                            Aarch64Register::Sp,
                            0u64,
                        );
                    }
                    _ => {
                        if !writer.put_mov_reg_reg(Aarch64Register::X1, reg) {
                            writer.put_mov_reg_reg(Aarch64Register::W1, reg);
                        }
                    }
                }
            }
            CmplogOperandType::Mem(basereg, indexreg, displacement, _width) => {
                let basereg = self.writer_register(basereg);
                let indexreg = if indexreg.0 != 0 {
                    Some(self.writer_register(indexreg))
                } else {
                    None
                };

                // calculate base+index+displacment into x1
                let displacement = displacement
                    + if basereg == Aarch64Register::Sp {
                        16 + frida_gum_sys::GUM_RED_ZONE_SIZE as i32
                    } else {
                        0
                    };

                if indexreg.is_some() {
                    if let Some(indexreg) = indexreg {
                        match indexreg {
                            Aarch64Register::X0 | Aarch64Register::W0 => {
                                match basereg {
                                    Aarch64Register::X1 | Aarch64Register::W1 => {
                                        // x0 is overwrittern indexreg by op1 value.
                                        // x1 is basereg

                                        // Preserve x2, x3:
                                        writer.put_stp_reg_reg_reg_offset(
                                            Aarch64Register::X2,
                                            Aarch64Register::X3,
                                            Aarch64Register::Sp,
                                            -(16 + frida_gum_sys::GUM_RED_ZONE_SIZE as i32) as i64,
                                            IndexMode::PreAdjust,
                                        );

                                        //reload indexreg to x2
                                        writer.put_ldr_reg_reg_offset(
                                            Aarch64Register::X2,
                                            Aarch64Register::Sp,
                                            0u64,
                                        );
                                        //add them into basereg==x1
                                        writer.put_add_reg_reg_reg(
                                            basereg,
                                            basereg,
                                            Aarch64Register::X2,
                                        );

                                        // Restore x2, x3
                                        assert!(writer.put_ldp_reg_reg_reg_offset(
                                            Aarch64Register::X2,
                                            Aarch64Register::X3,
                                            Aarch64Register::Sp,
                                            16 + frida_gum_sys::GUM_RED_ZONE_SIZE as i64,
                                            IndexMode::PostAdjust,
                                        ));
                                    }
                                    _ => {
                                        // x0 is overwrittern indexreg by op1 value.
                                        // basereg is not x1 nor x0

                                        //reload indexreg to x1
                                        writer.put_ldr_reg_reg_offset(
                                            Aarch64Register::X1,
                                            Aarch64Register::Sp,
                                            0u64,
                                        );
                                        //add basereg into indexreg==x1
                                        writer.put_add_reg_reg_reg(
                                            Aarch64Register::X1,
                                            basereg,
                                            Aarch64Register::X1,
                                        );
                                    }
                                }
                            }
                            Aarch64Register::X1 | Aarch64Register::W1 => {
                                match basereg {
                                    Aarch64Register::X0 | Aarch64Register::W0 => {
                                        // x0 is overwrittern basereg by op1 value.
                                        // x1 is indexreg

                                        // Preserve x2, x3:
                                        writer.put_stp_reg_reg_reg_offset(
                                            Aarch64Register::X2,
                                            Aarch64Register::X3,
                                            Aarch64Register::Sp,
                                            -(16 + frida_gum_sys::GUM_RED_ZONE_SIZE as i32) as i64,
                                            IndexMode::PreAdjust,
                                        );

                                        //reload basereg to x2
                                        writer.put_ldr_reg_reg_offset(
                                            Aarch64Register::X2,
                                            Aarch64Register::Sp,
                                            0u64,
                                        );
                                        //add basereg into indexreg==x1
                                        writer.put_add_reg_reg_reg(
                                            indexreg,
                                            Aarch64Register::X2,
                                            indexreg,
                                        );

                                        // Restore x2, x3
                                        assert!(writer.put_ldp_reg_reg_reg_offset(
                                            Aarch64Register::X2,
                                            Aarch64Register::X3,
                                            Aarch64Register::Sp,
                                            16 + frida_gum_sys::GUM_RED_ZONE_SIZE as i64,
                                            IndexMode::PostAdjust,
                                        ));
                                    }
                                    _ => {
                                        // indexreg is x1
                                        // basereg is not x0 and not x1

                                        //add them into x1
                                        writer.put_add_reg_reg_reg(indexreg, basereg, indexreg);
                                    }
                                }
                            }
                            _ => {
                                match basereg {
                                    Aarch64Register::X0 | Aarch64Register::W0 => {
                                        //basereg is overwrittern by op1 value
                                        //index reg is not x0 nor x1

                                        //reload basereg to x1
                                        writer.put_ldr_reg_reg_offset(
                                            Aarch64Register::X1,
                                            Aarch64Register::Sp,
                                            0u64,
                                        );
                                        //add indexreg to basereg==x1
                                        writer.put_add_reg_reg_reg(
                                            Aarch64Register::X1,
                                            Aarch64Register::X1,
                                            indexreg,
                                        );
                                    }
                                    _ => {
                                        //basereg is not x0, can be x1
                                        //index reg is not x0 nor x1

                                        //add them into x1
                                        writer.put_add_reg_reg_reg(
                                            Aarch64Register::X1,
                                            basereg,
                                            indexreg,
                                        );
                                    }
                                }
                            }
                        }
                    }
                } else {
                    match basereg {
                        Aarch64Register::X1 | Aarch64Register::W1 => {}
                        Aarch64Register::X0 | Aarch64Register::W0 => {
                            // x0 is overwrittern basereg by op1 value.
                            //reload basereg to x1
                            writer.put_ldr_reg_reg_offset(
                                Aarch64Register::X1,
                                Aarch64Register::Sp,
                                0u64,
                            );
                        }
                        _ => {
                            writer.put_mov_reg_reg(Aarch64Register::W1, basereg);
                        }
                    }
                }

                // add displacement
                writer.put_add_reg_reg_imm(
                    Aarch64Register::X1,
                    Aarch64Register::X1,
                    displacement as u64,
                );
                //deref into x1 to get the real value
                writer.put_ldr_reg_reg_offset(Aarch64Register::X1, Aarch64Register::X1, 0u64);
            }
        }

        //call cmplog runtime to populate the values map
        writer.put_bytes(&self.cmplog_runtime.ops_save_register_and_blr_to_populate());

        // Restore x0, x1
        assert!(writer.put_ldp_reg_reg_reg_offset(
            Aarch64Register::X0,
            Aarch64Register::X1,
            Aarch64Register::Sp,
            16 + frida_gum_sys::GUM_RED_ZONE_SIZE as i64,
            IndexMode::PostAdjust,
        ));
    }

    #[inline]
    #[allow(clippy::too_many_lines)]
    #[allow(clippy::too_many_arguments)]
    #[cfg(all(target_arch = "x86_64", unix))]
    pub fn emit_shadow_check(
        &mut self,
        address: u64,
        output: &StalkerOutput,
        _segment: RegId,
        width: u8,
        basereg: RegId,
        indexreg: RegId,
        scale: i32,
        disp: i64,
    ) {
        let redzone_size = i64::from(frida_gum_sys::GUM_RED_ZONE_SIZE);
        let writer = output.writer();
        let true_rip = address;

        let basereg = if basereg.0 == 0 {
            None
        } else {
            let reg = self.writer_register(basereg);
            Some(reg)
        };

        let indexreg = if indexreg.0 == 0 {
            None
        } else {
            let reg = self.writer_register(indexreg);
            Some(reg)
        };

        let scale = match scale {
            2 => 1,
            4 => 2,
            8 => 3,
            _ => 0,
        };
        if self.current_report_impl == 0
            || !writer.can_branch_directly_to(self.current_report_impl)
            || !writer.can_branch_directly_between(writer.pc() + 128, self.current_report_impl)
        {
            let after_report_impl = writer.code_offset() + 2;

            #[cfg(target_arch = "x86_64")]
            writer.put_jmp_near_label(after_report_impl);
            #[cfg(target_arch = "aarch64")]
            writer.put_b_label(after_report_impl);

            self.current_report_impl = writer.pc();
            #[cfg(unix)]
            writer.put_bytes(self.asan_runtime.blob_report());

            writer.put_label(after_report_impl);
        }

        /* Save registers that we'll use later in shadow_check_blob
                                        | addr  | rip   |
                                        | Rcx   | Rax   |
                                        | Rsi   | Rdx   |
            Old Rsp - (redsone_size) -> | flags | Rdi   |
                                        |       |       |
            Old Rsp                  -> |       |       |
        */
        writer.put_lea_reg_reg_offset(X86Register::Rsp, X86Register::Rsp, -(redzone_size));
        writer.put_pushfx();
        writer.put_push_reg(X86Register::Rdi);
        writer.put_push_reg(X86Register::Rsi);
        writer.put_push_reg(X86Register::Rdx);
        writer.put_push_reg(X86Register::Rcx);
        writer.put_push_reg(X86Register::Rax);

        /*
        Things are a bit different when Rip is either base register or index register.
        Suppose we have an instruction like
        `bnd jmp qword ptr [rip + 0x2e4b5]`
        We can't just emit code like
        `mov rdi, rip` to get RIP loaded into RDI,
        because this RIP is NOT the orginal RIP (, which is usually within .text) anymore, rather it is pointing to the memory allocated by the frida stalker.
        Please confer https://frida.re/docs/stalker/ for details.
        */
        // Init Rdi
        match basereg {
            Some(reg) => match reg {
                X86Register::Rip => {
                    writer.put_mov_reg_address(X86Register::Rdi, true_rip);
                }
                _ => {
                    writer.put_mov_reg_reg(X86Register::Rdi, basereg.unwrap());
                }
            },
            None => {
                writer.put_xor_reg_reg(X86Register::Rdi, X86Register::Rdi);
            }
        }

        match indexreg {
            Some(reg) => match reg {
                X86Register::Rip => {
                    writer.put_mov_reg_address(X86Register::Rsi, true_rip);
                }
                _ => {
                    writer.put_mov_reg_reg(X86Register::Rsi, indexreg.unwrap());
                }
            },
            None => {
                writer.put_xor_reg_reg(X86Register::Rsi, X86Register::Rsi);
            }
        }

        // Scale
        if scale > 0 {
            writer.put_shl_reg_u8(X86Register::Rsi, scale);
        }

        // Finally set Rdi to base + index * scale + disp
        writer.put_add_reg_reg(X86Register::Rdi, X86Register::Rsi);
        writer.put_lea_reg_reg_offset(X86Register::Rdi, X86Register::Rdi, disp);

        writer.put_mov_reg_address(X86Register::Rsi, true_rip); // load true_rip into rsi in case we need them in handle_trap
        writer.put_push_reg(X86Register::Rsi); // save true_rip
        writer.put_push_reg(X86Register::Rdi); // save accessed_address

        #[cfg(unix)]
        let checked: bool = match width {
            1 => writer.put_bytes(self.asan_runtime.blob_check_mem_byte()),
            2 => writer.put_bytes(self.asan_runtime.blob_check_mem_halfword()),
            4 => writer.put_bytes(self.asan_runtime.blob_check_mem_dword()),
            8 => writer.put_bytes(self.asan_runtime.blob_check_mem_qword()),
            16 => writer.put_bytes(self.asan_runtime.blob_check_mem_16bytes()),
            _ => false,
        };

        if checked {
            writer.put_jmp_address(self.current_report_impl);
            for _ in 0..10 {
                // shadow_check_blob's done will land somewhere in these nops
                // on amd64 jump can takes 10 bytes at most, so that's why I put 10 bytes.
                writer.put_nop();
            }
        }

        writer.put_pop_reg(X86Register::Rdi);
        writer.put_pop_reg(X86Register::Rsi);

        writer.put_pop_reg(X86Register::Rax);
        writer.put_pop_reg(X86Register::Rcx);
        writer.put_pop_reg(X86Register::Rdx);
        writer.put_pop_reg(X86Register::Rsi);
        writer.put_pop_reg(X86Register::Rdi);
        writer.put_popfx();
        writer.put_lea_reg_reg_offset(X86Register::Rsp, X86Register::Rsp, redzone_size);
    }

    #[cfg(target_arch = "aarch64")]
    #[inline]
    fn emit_shadow_check(
        &mut self,
        _address: u64,
        output: &StalkerOutput,
        basereg: capstone::RegId,
        indexreg: capstone::RegId,
        displacement: i32,
        width: u32,
        shift: Arm64Shift,
        extender: Arm64Extender,
    ) {
        let redzone_size = frida_gum_sys::GUM_RED_ZONE_SIZE as i32;
        let writer = output.writer();

        let basereg = self.writer_register(basereg);
        let indexreg = if indexreg.0 != 0 {
            Some(self.writer_register(indexreg))
        } else {
            None
        };

        if self.current_report_impl == 0
            || !writer.can_branch_directly_to(self.current_report_impl)
            || !writer.can_branch_directly_between(writer.pc() + 128, self.current_report_impl)
        {
            let after_report_impl = writer.code_offset() + 2;

            #[cfg(target_arch = "x86_64")]
            writer.put_jmp_near_label(after_report_impl);
            #[cfg(target_arch = "aarch64")]
            writer.put_b_label(after_report_impl);

            self.current_report_impl = writer.pc();

            #[cfg(unix)]
            writer.put_bytes(self.asan_runtime.blob_report());

            writer.put_label(after_report_impl);
        }
        //writer.put_brk_imm(1);

        // Preserve x0, x1:
        writer.put_stp_reg_reg_reg_offset(
            Aarch64Register::X0,
            Aarch64Register::X1,
            Aarch64Register::Sp,
            -(16 + redzone_size) as i64,
            IndexMode::PreAdjust,
        );

        // Make sure the base register is copied into x0
        match basereg {
            Aarch64Register::X0 | Aarch64Register::W0 => {}
            Aarch64Register::X1 | Aarch64Register::W1 => {
                writer.put_mov_reg_reg(Aarch64Register::X0, Aarch64Register::X1);
            }
            _ => {
                if !writer.put_mov_reg_reg(Aarch64Register::X0, basereg) {
                    writer.put_mov_reg_reg(Aarch64Register::W0, basereg);
                }
            }
        }

        // Make sure the index register is copied into x1
        if indexreg.is_some() {
            if let Some(indexreg) = indexreg {
                match indexreg {
                    Aarch64Register::X0 | Aarch64Register::W0 => {
                        writer.put_ldr_reg_reg_offset(
                            Aarch64Register::X1,
                            Aarch64Register::Sp,
                            0u64,
                        );
                    }
                    Aarch64Register::X1 | Aarch64Register::W1 => {}
                    _ => {
                        if !writer.put_mov_reg_reg(Aarch64Register::X1, indexreg) {
                            writer.put_mov_reg_reg(Aarch64Register::W1, indexreg);
                        }
                    }
                }
            }

            if let (Arm64Extender::ARM64_EXT_INVALID, Arm64Shift::Invalid) = (extender, shift) {
                writer.put_add_reg_reg_reg(
                    Aarch64Register::X0,
                    Aarch64Register::X0,
                    Aarch64Register::X1,
                );
            } else {
                let extender_encoding: i32 = match extender {
                    Arm64Extender::ARM64_EXT_UXTB => 0b000,
                    Arm64Extender::ARM64_EXT_UXTH => 0b001,
                    Arm64Extender::ARM64_EXT_UXTW => 0b010,
                    Arm64Extender::ARM64_EXT_UXTX => 0b011,
                    Arm64Extender::ARM64_EXT_SXTB => 0b100,
                    Arm64Extender::ARM64_EXT_SXTH => 0b101,
                    Arm64Extender::ARM64_EXT_SXTW => 0b110,
                    Arm64Extender::ARM64_EXT_SXTX => 0b111,
                    _ => -1,
                };
                let (shift_encoding, shift_amount): (i32, u32) = match shift {
                    Arm64Shift::Lsl(amount) => (0b00, amount),
                    Arm64Shift::Lsr(amount) => (0b01, amount),
                    Arm64Shift::Asr(amount) => (0b10, amount),
                    _ => (-1, 0),
                };

                if extender_encoding != -1 && shift_amount < 0b1000 {
                    // emit add extended register: https://developer.arm.com/documentation/ddi0602/latest/Base-Instructions/ADD--extended-register---Add--extended-register--
                    writer.put_bytes(
                        &(0x8b210000 | ((extender_encoding as u32) << 13) | (shift_amount << 10))
                            .to_le_bytes(),
                    );
                } else if shift_encoding != -1 {
                    writer.put_bytes(
                        &(0x8b010000 | ((shift_encoding as u32) << 22) | (shift_amount << 10))
                            .to_le_bytes(),
                    );
                } else {
                    panic!("extender: {:?}, shift: {:?}", extender, shift);
                }
            };
        }

        let displacement = displacement
            + if basereg == Aarch64Register::Sp {
                16 + redzone_size
            } else {
                0
            };

        #[allow(clippy::comparison_chain)]
        if displacement < 0 {
            if displacement > -4096 {
                // Subtract the displacement into x0
                writer.put_sub_reg_reg_imm(
                    Aarch64Register::X0,
                    Aarch64Register::X0,
                    displacement.abs() as u64,
                );
            } else {
                let displacement_hi = displacement.abs() / 4096;
                let displacement_lo = displacement.abs() % 4096;
                writer.put_bytes(&(0xd1400000u32 | ((displacement_hi as u32) << 10)).to_le_bytes());
                writer.put_sub_reg_reg_imm(
                    Aarch64Register::X0,
                    Aarch64Register::X0,
                    displacement_lo as u64,
                );
            }
        } else if displacement > 0 {
            if displacement < 4096 {
                // Add the displacement into x0
                writer.put_add_reg_reg_imm(
                    Aarch64Register::X0,
                    Aarch64Register::X0,
                    displacement as u64,
                );
            } else {
                let displacement_hi = displacement / 4096;
                let displacement_lo = displacement % 4096;
                writer.put_bytes(&(0x91400000u32 | ((displacement_hi as u32) << 10)).to_le_bytes());
                writer.put_add_reg_reg_imm(
                    Aarch64Register::X0,
                    Aarch64Register::X0,
                    displacement_lo as u64,
                );
            }
        }
        // Insert the check_shadow_mem code blob
        #[cfg(unix)]
        match width {
            1 => writer.put_bytes(&self.asan_runtime.blob_check_mem_byte()),
            2 => writer.put_bytes(&self.asan_runtime.blob_check_mem_halfword()),
            3 => writer.put_bytes(&self.asan_runtime.blob_check_mem_3bytes()),
            4 => writer.put_bytes(&self.asan_runtime.blob_check_mem_dword()),
            6 => writer.put_bytes(&self.asan_runtime.blob_check_mem_6bytes()),
            8 => writer.put_bytes(&self.asan_runtime.blob_check_mem_qword()),
            12 => writer.put_bytes(&self.asan_runtime.blob_check_mem_12bytes()),
            16 => writer.put_bytes(&self.asan_runtime.blob_check_mem_16bytes()),
            24 => writer.put_bytes(&self.asan_runtime.blob_check_mem_24bytes()),
            32 => writer.put_bytes(&self.asan_runtime.blob_check_mem_32bytes()),
            48 => writer.put_bytes(&self.asan_runtime.blob_check_mem_48bytes()),
            64 => writer.put_bytes(&self.asan_runtime.blob_check_mem_64bytes()),
            _ => false,
        };

        // Add the branch to report
        //writer.put_brk_imm(0x12);
        writer.put_branch_address(self.current_report_impl);

        match width {
            3 | 6 | 12 | 24 | 32 | 48 | 64 => {
                let msr_nvcz_x0: u32 = 0xd51b4200;
                writer.put_bytes(&msr_nvcz_x0.to_le_bytes());
            }
            _ => (),
        }

        // Restore x0, x1
        assert!(writer.put_ldp_reg_reg_reg_offset(
            Aarch64Register::X0,
            Aarch64Register::X1,
            Aarch64Register::Sp,
            16 + redzone_size as i64,
            IndexMode::PostAdjust,
        ));
    }

    #[cfg(target_arch = "aarch64")]
    #[inline]
    fn instruction_width(&self, instr: &Insn, operands: &Vec<arch::ArchOperand>) -> u32 {
        use capstone::arch::arm64::Arm64Insn as I;
        use capstone::arch::arm64::Arm64Reg as R;
        use capstone::arch::arm64::Arm64Vas as V;

        let num_registers = match instr.id().0.into() {
            I::ARM64_INS_STP
            | I::ARM64_INS_STXP
            | I::ARM64_INS_STNP
            | I::ARM64_INS_STLXP
            | I::ARM64_INS_LDP
            | I::ARM64_INS_LDXP
            | I::ARM64_INS_LDNP => 2,
            _ => 1,
        };

        let mnemonic = instr.mnemonic().unwrap();
        match mnemonic.as_bytes().last().unwrap() {
            b'b' => return 1,
            b'h' => return 2,
            b'w' => return 4 * num_registers,
            _ => (),
        }

        if let Arm64Operand(operand) = operands.first().unwrap() {
            if operand.vas != V::ARM64_VAS_INVALID {
                let count_byte: u32 = if mnemonic.starts_with("st") || mnemonic.starts_with("ld") {
                    mnemonic.chars().nth(2).unwrap().to_digit(10).unwrap()
                } else {
                    1
                };

                return match operand.vas {
                    V::ARM64_VAS_1B => 1 * count_byte,
                    V::ARM64_VAS_1H => 2 * count_byte,
                    V::ARM64_VAS_4B | V::ARM64_VAS_1S | V::ARM64_VAS_1D | V::ARM64_VAS_2H => {
                        4 * count_byte
                    }
                    V::ARM64_VAS_8B
                    | V::ARM64_VAS_4H
                    | V::ARM64_VAS_2S
                    | V::ARM64_VAS_2D
                    | V::ARM64_VAS_1Q => 8 * count_byte,
                    V::ARM64_VAS_8H | V::ARM64_VAS_4S | V::ARM64_VAS_16B => 16 * count_byte,
                    V::ARM64_VAS_INVALID => {
                        panic!("should not be reached");
                    }
                };
            } else if let Arm64OperandType::Reg(operand) = operand.op_type {
                match operand.0 as u32 {
                    R::ARM64_REG_W0..=R::ARM64_REG_W30
                    | R::ARM64_REG_WZR
                    | R::ARM64_REG_WSP
                    | R::ARM64_REG_S0..=R::ARM64_REG_S31 => return 4 * num_registers,
                    R::ARM64_REG_D0..=R::ARM64_REG_D31 => return 8 * num_registers,
                    R::ARM64_REG_Q0..=R::ARM64_REG_Q31 => return 16,
                    _ => (),
                }
            };
        };

        8 * num_registers
    }

    #[cfg(target_arch = "aarch64")]
    #[inline]
    fn asan_is_interesting_instruction(
        &self,
        _address: u64,
        instr: &Insn,
    ) -> Result<
        (
            capstone::RegId,
            capstone::RegId,
            i32,
            u32,
            Arm64Shift,
            Arm64Extender,
        ),
        (),
    > {
        // We have to ignore these instructions. Simulating them with their side effects is
        // complex, to say the least.
        match instr.mnemonic().unwrap() {
            "ldaxr" | "stlxr" | "ldxr" | "stxr" | "ldar" | "stlr" | "ldarb" | "ldarh" | "ldaxp"
            | "ldaxrb" | "ldaxrh" | "stlrb" | "stlrh" | "stlxp" | "stlxrb" | "stlxrh" | "ldxrb"
            | "ldxrh" | "stxrb" | "stxrh" => return Err(()),
            _ => (),
        }

        let operands = self
            .capstone
            .insn_detail(instr)
            .unwrap()
            .arch_detail()
            .operands();
        if operands.len() < 2 {
            return Err(());
        }

        if let Arm64Operand(arm64operand) = operands.last().unwrap() {
            if let Arm64OperandType::Mem(opmem) = arm64operand.op_type {
                return Ok((
                    opmem.base(),
                    opmem.index(),
                    opmem.disp(),
                    self.instruction_width(instr, &operands),
                    arm64operand.shift,
                    arm64operand.ext,
                ));
            }
        }

        Err(())
    }

    #[cfg(all(target_arch = "x86_64", unix))]
    #[inline]
    fn asan_is_interesting_instruction(
        &self,
        _address: u64,
        instr: &Insn,
    ) -> Result<(RegId, u8, RegId, RegId, i32, i64), ()> {
        let operands = self
            .capstone
            .insn_detail(instr)
            .unwrap()
            .arch_detail()
            .operands();

        // Ignore lea instruction
        // put nop into the white-list so that instructions like
        // like `nop dword [rax + rax]` does not get caught.
        match instr.mnemonic().unwrap() {
            "lea" | "nop" => return Err(()),

            _ => (),
        }

        // This is a TODO! In this case, both the src and the dst are mem operand
        // so we would need to return two operadns?
        if instr.mnemonic().unwrap().starts_with("rep") {
            return Err(());
        }

        for operand in operands {
            if let X86Operand(x86operand) = operand {
                if let X86OperandType::Mem(opmem) = x86operand.op_type {
                    /*
                    println!(
                        "insn: {:#?} {:#?} width: {}, segment: {:#?}, base: {:#?}, index: {:#?}, scale: {}, disp: {}",
                        insn_id,
                        instr,
                        x86operand.size,
                        opmem.segment(),
                        opmem.base(),
                        opmem.index(),
                        opmem.scale(),
                        opmem.disp(),
                    );
                    */
                    if opmem.segment() == RegId(0) {
                        return Ok((
                            opmem.segment(),
                            x86operand.size,
                            opmem.base(),
                            opmem.index(),
                            opmem.scale(),
                            opmem.disp(),
                        ));
                    }
                }
            }
        }

        Err(())
    }

    #[cfg(all(feature = "cmplog", target_arch = "aarch64"))]
    #[inline]
    /// Check if the current instruction is cmplog relevant one(any opcode which sets the flags)
    fn cmplog_is_interesting_instruction(
        &self,
        _address: u64,
        instr: &Insn,
    ) -> Result<
        (
            CmplogOperandType,
            CmplogOperandType,
            Option<SpecialCmpLogCase>,
        ),
        (),
    > {
        // We only care for compare instrunctions - aka instructions which set the flags
        match instr.mnemonic().unwrap() {
            "cmp" | "ands" | "subs" | "adds" | "negs" | "ngcs" | "sbcs" | "bics" | "cbz"
            | "cbnz" | "tbz" | "tbnz" => (),
            _ => return Err(()),
        }
        let mut operands = self
            .capstone
            .insn_detail(instr)
            .unwrap()
            .arch_detail()
            .operands();

        // cbz - 1 operand, tbz - 3 operands
        let special_case = [
            "cbz", "cbnz", "tbz", "tbnz", "subs", "adds", "ands", "sbcs", "bics",
        ]
        .contains(&instr.mnemonic().unwrap());
        if operands.len() != 2 && !special_case {
            return Err(());
        }

        // handle special opcodes case which have 3 operands, but the 1st(dest) is not important to us
        if vec!["subs", "adds", "ands", "sbcs", "bics"].contains(&instr.mnemonic().unwrap()) {
            //remove the dest operand from the list
            operands.remove(0);
        }

        // cbz marked as special since there is only 1 operand
        let special_case = match instr.mnemonic().unwrap() {
            "cbz" | "cbnz" => true,
            _ => false,
        };

        let operand1 = if let Arm64Operand(arm64operand) = operands.first().unwrap() {
            match arm64operand.op_type {
                Arm64OperandType::Reg(regid) => Some(CmplogOperandType::Regid(regid)),
                Arm64OperandType::Imm(val) => Some(CmplogOperandType::Imm(val as u64)),
                Arm64OperandType::Mem(opmem) => Some(CmplogOperandType::Mem(
                    opmem.base(),
                    opmem.index(),
                    opmem.disp(),
                    self.instruction_width(instr, &operands),
                )),
                Arm64OperandType::Cimm(val) => Some(CmplogOperandType::Cimm(val as u64)),
                _ => return Err(()),
            }
        } else {
            None
        };

        let operand2 = match special_case {
            true => Some(CmplogOperandType::Imm(0)),
            false => {
                if let Arm64Operand(arm64operand2) = &operands[1] {
                    match arm64operand2.op_type {
                        Arm64OperandType::Reg(regid) => Some(CmplogOperandType::Regid(regid)),
                        Arm64OperandType::Imm(val) => Some(CmplogOperandType::Imm(val as u64)),
                        Arm64OperandType::Mem(opmem) => Some(CmplogOperandType::Mem(
                            opmem.base(),
                            opmem.index(),
                            opmem.disp(),
                            self.instruction_width(instr, &operands),
                        )),
                        Arm64OperandType::Cimm(val) => Some(CmplogOperandType::Cimm(val as u64)),
                        _ => return Err(()),
                    }
                } else {
                    None
                }
            }
        };

        // tbz will need to have special handling at emit time(masking operand1 value with operand2)
        let special_case = match instr.mnemonic().unwrap() {
            "tbz" => Some(SpecialCmpLogCase::Tbz),
            "tbnz" => Some(SpecialCmpLogCase::Tbnz),
            _ => None,
        };

        if operand1.is_some() && operand2.is_some() {
            Ok((operand1.unwrap(), operand2.unwrap(), special_case))
        } else {
            Err(())
        }
    }

    #[inline]
    fn emit_coverage_mapping(&mut self, address: u64, output: &StalkerOutput) {
        let writer = output.writer();
        #[allow(clippy::cast_possible_wrap)] // gum redzone size is u32, we need an offset as i32.
        let redzone_size = i64::from(frida_gum_sys::GUM_RED_ZONE_SIZE);
        if self.current_log_impl == 0
            || !writer.can_branch_directly_to(self.current_log_impl)
            || !writer.can_branch_directly_between(writer.pc() + 128, self.current_log_impl)
        {
            let after_log_impl = writer.code_offset() + 1;

            #[cfg(target_arch = "x86_64")]
            writer.put_jmp_near_label(after_log_impl);
            #[cfg(target_arch = "aarch64")]
            writer.put_b_label(after_log_impl);

            self.current_log_impl = writer.pc();
            writer.put_bytes(&MAYBE_LOG_CODE);
            let prev_loc_pointer = self.previous_pc.as_ptr() as usize;
            let map_pointer = self.map.as_ptr() as usize;

            writer.put_bytes(&map_pointer.to_ne_bytes());
            writer.put_bytes(&prev_loc_pointer.to_ne_bytes());

            writer.put_label(after_log_impl);
        }
        #[cfg(target_arch = "x86_64")]
        {
            writer.put_lea_reg_reg_offset(X86Register::Rsp, X86Register::Rsp, -(redzone_size));
            writer.put_push_reg(X86Register::Rdi);
            writer.put_mov_reg_address(
                X86Register::Rdi,
                ((address >> 4) ^ (address << 8)) & (MAP_SIZE - 1) as u64,
            );
            writer.put_call_address(self.current_log_impl);
            writer.put_pop_reg(X86Register::Rdi);
            writer.put_lea_reg_reg_offset(X86Register::Rsp, X86Register::Rsp, redzone_size);
        }
        #[cfg(target_arch = "aarch64")]
        {
            writer.put_stp_reg_reg_reg_offset(
                Aarch64Register::Lr,
                Aarch64Register::X0,
                Aarch64Register::Sp,
                -(16 + redzone_size) as i64,
                IndexMode::PreAdjust,
            );
            writer.put_ldr_reg_u64(
                Aarch64Register::X0,
                ((address >> 4) ^ (address << 8)) & (MAP_SIZE - 1) as u64,
            );
            writer.put_bl_imm(self.current_log_impl);
            writer.put_ldp_reg_reg_reg_offset(
                Aarch64Register::Lr,
                Aarch64Register::X0,
                Aarch64Register::Sp,
                16 + redzone_size as i64,
                IndexMode::PostAdjust,
            );
        }
    }
}<|MERGE_RESOLUTION|>--- conflicted
+++ resolved
@@ -67,10 +67,7 @@
     Tbnz,
 }
 
-<<<<<<< HEAD
-=======
 #[cfg(any(target_os = "macos", target_os = "ios"))]
->>>>>>> 5ae9d8c8
 const ANONYMOUS_FLAG: MapFlags = MapFlags::MAP_ANON;
 #[cfg(not(any(target_vendor = "apple", target_os = "windows")))]
 const ANONYMOUS_FLAG: MapFlags = MapFlags::MAP_ANONYMOUS;
